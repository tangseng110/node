--- conflicted
+++ resolved
@@ -51,11 +51,8 @@
 	activeProposal        = dto.ServiceProposal{
 		ProviderID:       activeProviderID.Address,
 		ProviderContacts: []dto.Contact{activeProviderContact},
-<<<<<<< HEAD
+		ServiceType:      activeServiceType,
 		//ServiceDefinition: dto.ServiceDefinition{}
-=======
-		ServiceType:      activeServiceType,
->>>>>>> a8cc898c
 	}
 )
 
@@ -277,7 +274,6 @@
 	//usually time.Sleep call gives a chance for other goroutines to kick in
 	//important when testing async code
 	time.Sleep(10 * time.Millisecond)
-<<<<<<< HEAD
 }
 
 type fakeSessionStatsKeeper struct {
@@ -309,7 +305,4 @@
 func (fs fakeStorage) Delete(issuer string, data interface{}) error                        { return nil }
 func (fs fakeStorage) Close() error                                                        { return nil }
 func (fs fakeStorage) StoreSession(bucketName string, key string, value interface{}) error { return nil }
-func (fs fakeStorage) GetAll(issuer string, data interface{}) error                        { return nil }
-=======
-}
->>>>>>> a8cc898c
+func (fs fakeStorage) GetAll(issuer string, data interface{}) error                        { return nil }