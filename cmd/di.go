--- conflicted
+++ resolved
@@ -82,16 +82,12 @@
 
 	ConnectionManager  connection.Manager
 	ConnectionRegistry *connection.Registry
-<<<<<<< HEAD
-	ServiceManager     *service.Manager
-
-	SessionStorage connection.SessionStorage
-=======
 
 	ServiceManager        *service.Manager
 	ServiceRegistry       *service.Registry
 	ServiceSessionStorage *session.StorageMemory
->>>>>>> 7e976a8d
+
+	SessionStorage connection.SessionStorage
 }
 
 // Bootstrap initiates all container dependencies
